[package]
name = "calimero-server"
version = "0.1.0"
authors.workspace = true
edition.workspace = true
repository.workspace = true
license.workspace = true

[dependencies]
<<<<<<< HEAD
axum.workspace = true
base64.workspace = true
tokio-util = { workspace = true, features = ["io"] }
borsh = { workspace = true, features = ["derive"] }
bs58.workspace = true
candid.workspace = true
chrono.workspace = true
ed25519-dalek.workspace = true
=======
axum = { workspace = true, features = ["multipart"] }
>>>>>>> c3501f52
eyre.workspace = true
futures-util.workspace = true
libp2p.workspace = true
multiaddr.workspace = true
rand.workspace = true
reqwest.workspace = true
rust-embed = { workspace = true, features = ["mime-guess", "interpolate-folder-path"] }
serde = { workspace = true, features = ["derive"] }
serde_json.workspace = true
tokio.workspace = true
tokio-util.workspace = true
tower-http = { workspace = true, features = ["cors", "fs"] }
tower-sessions = { workspace = true, optional = true }
tracing.workspace = true

calimero-context-config.workspace = true
calimero-context-primitives.workspace = true
calimero-node-primitives.workspace = true
calimero-primitives.workspace = true
calimero-server-primitives.workspace = true
calimero-store = { workspace = true, features = ["serde"] }
bytes.workspace = true

[dev-dependencies]
color-eyre.workspace = true
tokio = { workspace = true, features = ["macros", "rt-multi-thread"] }
tracing-subscriber = { workspace = true, features = ["env-filter"] }

[build-dependencies]
bytes.workspace = true
cached-path.workspace = true
eyre.workspace = true
reqwest = { workspace = true, features = ["blocking"] }
# cached-path compat
reqwest-compat = { version = "0.11", package = "reqwest", features = ["blocking"] }
serde = { workspace = true, features = ["derive"] }
serde_json.workspace = true

[features]
jsonrpc = []
host_layer = []
websocket = ["axum/ws"]
admin = ["dep:tower-sessions"]

[lints]
workspace = true<|MERGE_RESOLUTION|>--- conflicted
+++ resolved
@@ -7,8 +7,7 @@
 license.workspace = true
 
 [dependencies]
-<<<<<<< HEAD
-axum.workspace = true
+axum = { workspace = true, features = ["multipart"] }
 base64.workspace = true
 tokio-util = { workspace = true, features = ["io"] }
 borsh = { workspace = true, features = ["derive"] }
@@ -16,9 +15,6 @@
 candid.workspace = true
 chrono.workspace = true
 ed25519-dalek.workspace = true
-=======
-axum = { workspace = true, features = ["multipart"] }
->>>>>>> c3501f52
 eyre.workspace = true
 futures-util.workspace = true
 libp2p.workspace = true
@@ -29,7 +25,6 @@
 serde = { workspace = true, features = ["derive"] }
 serde_json.workspace = true
 tokio.workspace = true
-tokio-util.workspace = true
 tower-http = { workspace = true, features = ["cors", "fs"] }
 tower-sessions = { workspace = true, optional = true }
 tracing.workspace = true
